--- conflicted
+++ resolved
@@ -1,14 +1,9 @@
 package execution
 
 import (
-<<<<<<< HEAD
 	"fmt"
+	"strings"
 	"time"
-=======
-    "fmt"
-    "strings"
-    "time"
->>>>>>> c44a0059
 
 	"go.temporal.io/sdk/temporal"
 	"go.temporal.io/sdk/workflow"
@@ -184,7 +179,11 @@
 		if budgetPerAgent > 0 {
 			// Execute with budget
 			wid := workflow.GetInfo(ctx).WorkflowExecution.ID
-<<<<<<< HEAD
+			// Extract base UUID from workflow ID (remove suffix like "_23")
+			taskID := wid
+			if idx := strings.LastIndex(wid, "_"); idx > 0 {
+				taskID = wid[:idx]
+			}
 			err = workflow.ExecuteActivity(ctx,
 				constants.ExecuteAgentWithBudgetActivity,
 				activities.BudgetedAgentInput{
@@ -201,35 +200,9 @@
 					},
 					MaxTokens: budgetPerAgent,
 					UserID:    userID,
-					TaskID:    wid,
+					TaskID:    taskID,
 					ModelTier: modelTier,
 				}).Get(ctx, &result)
-=======
-			// Extract base UUID from workflow ID (remove suffix like "_23")
-			taskID := wid
-			if idx := strings.LastIndex(wid, "_"); idx > 0 {
-				taskID = wid[:idx]
-			}
-            err = workflow.ExecuteActivity(ctx,
-                constants.ExecuteAgentWithBudgetActivity,
-                activities.BudgetedAgentInput{
-                    AgentInput: activities.AgentExecutionInput{
-                        Query:          task.Description,
-                        AgentID:        fmt.Sprintf("agent-%s", task.ID),
-                        Context:        taskContext,
-                        Mode:           "standard",
-                        SessionID:      sessionID,
-                        History:        history,
-                        SuggestedTools: task.SuggestedTools,
-                        ToolParameters: task.ToolParameters,
-                        PersonaID:      task.PersonaID,
-                    },
-                    MaxTokens: budgetPerAgent,
-                    UserID:    userID,
-                    TaskID:    taskID,
-                    ModelTier: modelTier,
-                }).Get(ctx, &result)
->>>>>>> c44a0059
 		} else {
 			// Execute without budget
 			err = workflow.ExecuteActivity(ctx,
